// Copyright 2012 Google Inc. All Rights Reserved.
//
// Licensed under the Apache License, Version 2.0 (the "License");
// you may not use this file except in compliance with the License.
// You may obtain a copy of the License at
//
//   http://www.apache.org/licenses/LICENSE-2.0
//
// Unless required by applicable law or agreed to in writing, software
// distributed under the License is distributed on an "AS IS" BASIS,
// WITHOUT WARRANTIES OR CONDITIONS OF ANY KIND, either express or implied.
// See the License for the specific language governing permissions and
// limitations under the License.

/**
 * @fileoverview Implements RFC 4880 String to Key specification.
 * @author evn@google.com (Eduardo Vela)
 * @author adhintz@google.com (Drew Hintz)
 * @author coruus@gmail.com (David Leon Gil)
 */

goog.provide('e2e.openpgp.DummyS2k');
goog.provide('e2e.openpgp.IteratedS2K');
goog.provide('e2e.openpgp.S2k');
goog.provide('e2e.openpgp.SaltedS2K');
goog.provide('e2e.openpgp.SimpleS2K');


goog.require('e2e');
goog.require('e2e.openpgp.constants');
goog.require('e2e.openpgp.constants.Type');
goog.require('e2e.openpgp.error.InvalidArgumentsError');
goog.require('e2e.openpgp.error.ParseError');
goog.require('e2e.openpgp.error.UnsupportedError');
goog.require('goog.array');
goog.require('goog.math');
goog.require('goog.asserts');
goog.require('goog.math');
goog.require('goog.object');


/**
 * Generates an S2K object with the specified type, salt and count as specified
 * in RFC 4880 Section 3.7. We have subclasses for the different types of S2K.
 * @param {e2e.hash.Hash} hash An instance of the hash algorithm to use.
 * @constructor
 */
e2e.openpgp.S2k = function(hash) {
  /**
   * An instance of the hash algorithm to use.
   * @type {e2e.hash.Hash}
   * @protected
   */
  this.hash = hash;
};


/**
 * Maximum number of bytes in salt.
 * @type {number}
 * @const
 */
e2e.openpgp.S2k.MAX_SALT_SIZE = 8;


/**
 * The different types of S2K algorithms.
 * @enum {number}
 */
e2e.openpgp.S2k.Type = {
  'SIMPLE': 0,
  'SALTED': 1,
  'ITERATED': 3,
  'DUMMY': 101
};


/**
 * The type of s2k algorithm to use.
 * @type {e2e.openpgp.S2k.Type}
 */
e2e.openpgp.S2k.prototype.type;


/**
 * Generates a key from the given input. To be implemented by the subclasses.
 * @param {!e2e.ByteArray} passphrase A ByteArray representation of the
 *     passphrase (must be encoded in UTF-8).
 * @param {number} length The length of the key requested.
 * @return {!e2e.ByteArray} The key generated from that passphrase using
 *     the S2K algorithm.
 */
e2e.openpgp.S2k.prototype.getKey = goog.abstractMethod;


/**
 * Serializes the S2K object to a string.
 * @return {!e2e.ByteArray} The serialized S2K.
 */
e2e.openpgp.S2k.prototype.serialize = function() {
  return goog.array.concat(
      this.type,
      e2e.openpgp.constants.getId(this.hash.algorithm));
};


/**
 * Parses (and extracts) an S2K object from the given ByteArray.
 * Throws e2e.openpgp.error.Error if it fails.
 * @param {!e2e.ByteArray} bytes The ByteArray to extract the S2K from.
 * @return {e2e.openpgp.S2k} The generated S2K instance.
 */
e2e.openpgp.S2k.parse = function(bytes) {
  var type = bytes.shift();
  if (!goog.object.containsValue(e2e.openpgp.S2k.Type, type)) {
    throw new e2e.openpgp.error.ParseError('Invalid S2K type.');
  }
  type = /** @type {e2e.openpgp.S2k.Type} */ (type);
  var hid = bytes.shift();
  var hash = e2e.openpgp.constants.getInstance(
      e2e.openpgp.constants.Type.HASH, hid);
  hash = /** @type {e2e.hash.Hash} */ (hash);
  var salt, encodedCount;
  if (type === e2e.openpgp.S2k.Type.SALTED ||
      type === e2e.openpgp.S2k.Type.ITERATED) {
    salt = bytes.splice(0, 8);
    if (salt.length != 8) {
      throw new e2e.openpgp.error.ParseError('Invalid S2K packet.');
    }
    if (type === e2e.openpgp.S2k.Type.ITERATED) {
      encodedCount = bytes.shift();
      return new e2e.openpgp.IteratedS2K(hash, salt, encodedCount);
    } else {
      return new e2e.openpgp.SaltedS2K(hash, salt);
    }
  } else if (type === e2e.openpgp.S2k.Type.SIMPLE) {
    return new e2e.openpgp.SimpleS2K(hash);
  } else if (type === e2e.openpgp.S2k.Type.DUMMY) {
    /* We're basing this on GnuPG's dummy S2k extension. First three bytes are
     * 'E2E' or 'GPG', last byte is a mode. See the enums defined below for
     * the values of these modes.
     */
    var header = bytes.splice(0, 3);
    if (header.length === 3 && bytes.length >= 1) {
      return new e2e.openpgp.DummyS2k(hash, header, bytes.shift());
    }
  }
  // TODO(user): Implement a scrypt KDF as a new S2K type.
  throw new e2e.openpgp.error.ParseError('Invalid S2K type.');
};

/**
 * Implements a dummy S2k algorithm for E2E.
 * @param {e2e.hash.Hash} hash An instance of the hash algorithm to use.
 * @param {!e2e.ByteArray} header ['E','2','E'] or ['G','N','U']
 * @param {number} mode A byte indicating S2k mode
 * @constructor
 * @extends {e2e.openpgp.S2k}
 */
e2e.openpgp.DummyS2k = function(hash, header, mode) {
  goog.asserts.assert(
    header.length === e2e.openpgp.DummyS2k.E2E_HEADER.length &&
    header.length === e2e.openpgp.DummyS2k.GPG_HEADER.length);
  var is_e2e = goog.array.equals(header, e2e.openpgp.DummyS2k.E2E_HEADER);
  var is_gpg = goog.array.equals(header, e2e.openpgp.DummyS2k.GPG_HEADER);

  if (!is_e2e && !is_gpg) {
    throw new e2e.openpgp.error.ParseError('Invalid dummy S2k header!');
  }
  this.dummy_ = is_e2e ? e2e.openpgp.DummyS2k.DummyTypes.E2E :
                         e2e.openpgp.DummyS2k.DummyTypes.GPG;
  var mode_enum = is_e2e ? e2e.openpgp.DummyS2k.E2E_modes :
                           e2e.openpgp.DummyS2k.GPG_modes;
  if (!goog.object.containsValue(mode_enum, mode)) {
    throw new e2e.openpgp.error.ParseError('Invalid S2k mode.');
  }

  if (is_e2e) {
    this.mode_ = /** @type {e2e.openpgp.DummyS2k.E2E_modes}*/ (mode);
  } else {
    this.mode_ = /** @type {e2e.openpgp.DummyS2k.GPG_modes}*/ (mode);
  }
  goog.base(this, hash);
};
goog.inherits(e2e.openpgp.DummyS2k, e2e.openpgp.S2k);

/**
 * Enum for different dummy S2ks
 * @enum {number}
 */
e2e.openpgp.DummyS2k.DummyTypes = {
  GPG: 0,
  E2E: 1
};

/** @type {!e2e.openpgp.DummyS2k.DummyTypes} */
e2e.openpgp.DummyS2k.prototype.dummy_;

/** @type {e2e.openpgp.DummyS2k.GPG_modes | e2e.openpgp.DummyS2k.E2E_modes} */
e2e.openpgp.DummyS2k.prototype.mode_;

/**
 * Enum for GPG modes
 * @enum {number}
 */
e2e.openpgp.DummyS2k.GPG_modes = {
  NO_SECRET: 0x01,
  SMARTCARD_STUB: 0x02
};

/**
 * Enum for E2E modes (currently, upper 6 bits are reserved for future
 * extensions)
 * @enum {number}
 */
e2e.openpgp.DummyS2k.E2E_modes = {
  SERIALIZED: 0x0,
  WEB_CRYPTO: 0x1,
  HARDWARE: 0x2
};


/** @inheritDoc */
e2e.openpgp.DummyS2k.prototype.type = e2e.openpgp.S2k.Type.DUMMY;

/** @inheritDoc */
e2e.openpgp.DummyS2k.prototype.getKey = function(passphrase, length) {
  throw new e2e.openpgp.error.UnsupportedError(
      'Cannot get key from special locations!');
};

/** @type {!e2e.ByteArray} */
e2e.openpgp.DummyS2k.GPG_HEADER = [0x47, 0x4e, 0x55]; // 'GNU'

/** @type {!e2e.ByteArray} */
e2e.openpgp.DummyS2k.E2E_HEADER = [0x45, 0x32, 0x45]; // 'E2E'

/** @inheritDoc */
e2e.openpgp.DummyS2k.prototype.serialize = function() {
  return goog.array.concat(
      goog.base(this, 'serialize'),
      this.is_e2e_ ? e2e.openpgp.DummyS2k.E2E_HEADER :
        e2e.openpgp.DummyS2k.GPG_HEADER,
      this.mode_);
};

/**
 * Implements the Simple S2K algorithm.
 * @param {e2e.hash.Hash} hash An instance of the hash algorithm to use.
 * @constructor
 * @extends {e2e.openpgp.S2k}
 */
e2e.openpgp.SimpleS2K = function(hash) {
  goog.base(this, hash);
};
goog.inherits(e2e.openpgp.SimpleS2K, e2e.openpgp.S2k);


/** @inheritDoc */
e2e.openpgp.SimpleS2K.prototype.type = e2e.openpgp.S2k.Type.SIMPLE;


/** @inheritDoc */
e2e.openpgp.SimpleS2K.prototype.getKey = function(passphrase, length) {
  var hashed = [], original_length = length;
  while (length > 0) {
    // Hash the passphrase repeatedly by appending 0's at the begining.
    var checksum = this.hash.hash(passphrase);
    passphrase.unshift(0);
    length -= checksum.length;
    goog.array.extend(hashed, checksum);
  }
  return hashed.slice(0, original_length);
};



/**
 * Implements the Salted S2K algorithm. Throws e2e.openpgp.error.Error if it
 * fails.
 * @param {e2e.hash.Hash} hash An instance of the hash algorithm to use.
 * @param {!e2e.ByteArray} salt The salt to use for the S2K.
 * @constructor
 * @extends {e2e.openpgp.SimpleS2K}
 */
e2e.openpgp.SaltedS2K = function(hash, salt) {
  goog.base(this, hash);
  if (!e2e.isByteArray(salt)) {
    throw new e2e.openpgp.error.InvalidArgumentsError('Invalid salt.');
  }
  /**
   * The salt for the key.
   * @type {!e2e.ByteArray}
   * @private
   */
  this.salt_ = salt;
};
goog.inherits(e2e.openpgp.SaltedS2K, e2e.openpgp.SimpleS2K);


/** @inheritDoc */
e2e.openpgp.SaltedS2K.prototype.type = e2e.openpgp.S2k.Type.SALTED;


/** @inheritDoc */
e2e.openpgp.SaltedS2K.prototype.getKey = function(passphrase, length) {
  var salted_passphrase = this.salt_.concat(passphrase);
  return goog.base(this, 'getKey', salted_passphrase, length);
};


/** @inheritDoc */
e2e.openpgp.SaltedS2K.prototype.serialize = function() {
  return goog.array.concat(
      goog.base(this, 'serialize'),
      this.salt_);
};



/**
 * Implements the Iterated S2K algorithm. Throws e2e.openpgp.error.Error if
 * it fails.
 * @param {e2e.hash.Hash} hash An instance of the hash algorithm to use.
 * @param {!e2e.ByteArray} salt The salt to use for the S2K.
 * @param {number} encodedCount The encoded number of bytes to be hashed.
 * @constructor
 * @extends {e2e.openpgp.SimpleS2K}
 */
e2e.openpgp.IteratedS2K = function(hash, salt, encodedCount) {
  goog.base(this, hash);
  // TODO(user) See if salt length should be required to be 8. The RFC
  // specifies 8 bytes, but golang's tests use 4 byte salts.
  if (!e2e.isByteArray(salt)) {
    throw new e2e.openpgp.error.InvalidArgumentsError('Invalid salt.');
  }
  if (!e2e.isByte(encodedCount)) {
    throw new e2e.openpgp.error.InvalidArgumentsError(
      'Invalid encoded count.');
  }
  /**
   * The salt to use for the S2K. Must be 8 bytes long.
   * @type {!e2e.ByteArray}
   * @private
   */
  this.salt_ = salt;
  /**
   * The encoded number of bytes to be hashed.
   * @type {number}
   * @private
   */
  this.encodedCount_ = encodedCount;
  /**
   * The decoded number of bytes to be hashed.
   * @type {number}
   * @private
   */
  this.count_ = e2e.openpgp.IteratedS2K.getCount_(encodedCount);
};
goog.inherits(e2e.openpgp.IteratedS2K, e2e.openpgp.SimpleS2K);


/** @inheritDoc */
e2e.openpgp.IteratedS2K.prototype.type = e2e.openpgp.S2k.Type.ITERATED;


// TODO Need to integrate; could either substitute method on S2K object
// creation, or dispatch from getKey.
e2e.openpgp.IteratedS2K.prototype.getKeySha256_ = function(passphrase, length) {
  // Currently only handles short passphrases.
  // TODO Extend to longer inputs. (Chrome appears to be doing GC every 3.5 MB,
  // so profitable up to very long inputs, if that is dominant effect.)
  goog.asserts.assert(passphrase.length <= 56);

  var salted_passphrase = this.salt_.concat(passphrase);
  var count = this.count_;

  // TODO This is more than is necessary.
  var reps = goog.math.safeCeil(128 / salted_passphrase.length) + 1;
  var repeated = goog.array.flatten(goog.array.repeat(salted_passphrase, reps));

  // The longest (single-block) orbit is 64.
  var schedules = new Array(64);
  var sha = new goog.crypt.Sha256();
  // Generate the precalculated message schedules.
  for (var i = 0; i < 64; i += 1) {
    schedules[i] = sha.preschedule(repeated.slice(i, i + 64));
  }
  // Update the digest state using prescheduled input.
  // TODO?? Might be more efficient to transfer modulo to shorter loop;
  // likely not worth trouble.
  var i = 0;
  while ((count - i) > 0) {
    var offset = goog.math.modulo(i, salted_passphrase.length);
    sha.scheduledUpdate(schedules[offset]);
    i += 64;
    // By definition, count == k2^(6+n), where k, n >= 0, so count
    // is always divisible by 64.
  }
  return sha.digest().slice(0, length);
}

/** @inheritDoc */
e2e.openpgp.IteratedS2K.prototype.getKey = function(passphrase, length) {
  var salted_passphrase = this.salt_.concat(passphrase);
  var count = this.count_;

  if (count < salted_passphrase.length) {
    count = salted_passphrase.length;
  }

<<<<<<< HEAD
  // TODO(dlg for whomever merges code where this.hash.blockSize defined):
  // uncomment this.hash.blockSize when merged
  var block_size = 64;//this.hash.blockSize;
=======
  // Construct an array with multiple copies of salted_passphrase. This enables
  // us to pass block_size chunks of salted_passphrase into the hash function.
  // This runs twice as fast as the naive approach.
  var block_size = this.hash.blockSize;
>>>>>>> bc066805
  var reps = goog.math.safeCeil(block_size / salted_passphrase.length) + 1;
  var repeated = goog.array.flatten(goog.array.repeat(salted_passphrase, reps));

  var num_zero_prepend = 0;
  var hashed = [], original_length = length;
  while (length > 0) { // Loop to handle when checksum len < length requested.
    this.hash.reset();
<<<<<<< HEAD
    // TODO(adhintz) If num_zero_prepend > 0, align hash input to block_size.
    this.hash.update(goog.array.repeat(0, num_zero_prepend));
    var i = 0;
    while (i + num_zero_prepend < count) {
      var offset = goog.math.modulo(i, salted_passphrase.length);
      var size = (block_size < count) ? block_size : count;
      this.hash.update(repeated.slice(offset, offset + size));
      i = i + size;
=======
    var remaining = count;  // Number of input bytes we still want.
    if (num_zero_prepend > 0) {
      if (num_zero_prepend > remaining) {
        num_zero_prepend = remaining;
      }
      var firstRound = goog.array.repeat(0, num_zero_prepend);
      // Align initial hash input size to block size.
      var size = (block_size < remaining) ? block_size : remaining;
      size -= num_zero_prepend;
      if (size < 0) {
        size = 0;
      }
      goog.array.extend(firstRound, repeated.slice(0, size));
      this.hash.update(firstRound);
      remaining -= size;
    }
    while (remaining > 0) {
      var offset = (count - remaining) % salted_passphrase.length;
      var size = (block_size < remaining) ? block_size : remaining;
      this.hash.update(repeated.slice(offset, offset + size));
      remaining -= size;
>>>>>>> bc066805
    }
    var checksum = this.hash.digest();
    length -= checksum.length;
    goog.array.extend(hashed, checksum);
    num_zero_prepend += 1;
  }
  return hashed.slice(0, original_length);
};

/** @inheritDoc */
e2e.openpgp.IteratedS2K.prototype.serialize = function() {
  return goog.array.concat(
      goog.base(this, 'serialize'),
      this.salt_,
      this.encodedCount_);
};


/**
 * The EXPBIAS constant as defined in RFC 4880 Section 3.7.1.3.
 * @type {number}
 * @const
 * @private
 */
e2e.openpgp.IteratedS2K.EXPBIAS_ = 6;


/**
 * Returns the number of iterations for a given count using the algorithm
 * defined in RFC 4880 Section 3.7.1.3. Must be in the range [0-255].
 * Throws e2e.openpgp.error.Error if it fails.
 * @param {number} c The encoded count for.
 * @return {number} The number of bytes to be hashed.
 * @private
 */
e2e.openpgp.IteratedS2K.getCount_ = function(c) {
  if (e2e.isByte(c)) {
    return (0x10 + (c & 0x0F)) << ((c >> 4) +
                                   e2e.openpgp.IteratedS2K.EXPBIAS_);
  } else {
    throw new e2e.openpgp.error.InvalidArgumentsError(
      'Invalid encoded count.');
  }
};<|MERGE_RESOLUTION|>--- conflicted
+++ resolved
@@ -33,7 +33,6 @@
 goog.require('e2e.openpgp.error.ParseError');
 goog.require('e2e.openpgp.error.UnsupportedError');
 goog.require('goog.array');
-goog.require('goog.math');
 goog.require('goog.asserts');
 goog.require('goog.math');
 goog.require('goog.object');
@@ -409,16 +408,10 @@
     count = salted_passphrase.length;
   }
 
-<<<<<<< HEAD
-  // TODO(dlg for whomever merges code where this.hash.blockSize defined):
-  // uncomment this.hash.blockSize when merged
-  var block_size = 64;//this.hash.blockSize;
-=======
   // Construct an array with multiple copies of salted_passphrase. This enables
   // us to pass block_size chunks of salted_passphrase into the hash function.
   // This runs twice as fast as the naive approach.
   var block_size = this.hash.blockSize;
->>>>>>> bc066805
   var reps = goog.math.safeCeil(block_size / salted_passphrase.length) + 1;
   var repeated = goog.array.flatten(goog.array.repeat(salted_passphrase, reps));
 
@@ -426,16 +419,6 @@
   var hashed = [], original_length = length;
   while (length > 0) { // Loop to handle when checksum len < length requested.
     this.hash.reset();
-<<<<<<< HEAD
-    // TODO(adhintz) If num_zero_prepend > 0, align hash input to block_size.
-    this.hash.update(goog.array.repeat(0, num_zero_prepend));
-    var i = 0;
-    while (i + num_zero_prepend < count) {
-      var offset = goog.math.modulo(i, salted_passphrase.length);
-      var size = (block_size < count) ? block_size : count;
-      this.hash.update(repeated.slice(offset, offset + size));
-      i = i + size;
-=======
     var remaining = count;  // Number of input bytes we still want.
     if (num_zero_prepend > 0) {
       if (num_zero_prepend > remaining) {
@@ -457,7 +440,6 @@
       var size = (block_size < remaining) ? block_size : remaining;
       this.hash.update(repeated.slice(offset, offset + size));
       remaining -= size;
->>>>>>> bc066805
     }
     var checksum = this.hash.digest();
     length -= checksum.length;
@@ -466,6 +448,7 @@
   }
   return hashed.slice(0, original_length);
 };
+
 
 /** @inheritDoc */
 e2e.openpgp.IteratedS2K.prototype.serialize = function() {
